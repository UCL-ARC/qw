--- conflicted
+++ resolved
@@ -1,28 +1,18 @@
 # Proposed Quality Workflow (QW) user guide - release 1
 
-The Quality Workflow tool (QW) aims to help reduce the friction in creating and maintaining traceability matrices (later release could target hazards
-and risks).
+The Quality Workflow tool (QW) aims to help reduce the friction in creating and maintaining traceability matrices (later release could target hazards and risks).
 
 # Background and use-case
 
-Within medical device software there are several design and development stages that should be tracked, versioned and a traceability matrix is a
-standard way of presenting this information. The Quality Management System used in WEISS is document based, which requires substantial manual effort
-in tracking linkages, updating of versions and ensuring that all approvals are current.
-
-The QW allows users to track the different changes in design and development requirements, outputs, verification and validations. These different
-stages are linked together using github or gitlab as part of the normal development process. QW also will ensure that versioning of items are updated
-if their contents have changed, and notify when manual verification should be rerun due to changes in requirements or outputs.
+Within medical device software there are several design and development stages that should be tracked, versioned and a traceability matrix is a standard way of presenting this information. The Quality Management System used in WEISS is document based, which requires substantial manual effort in tracking linkages, updating of versions and ensuring that all approvals are current.
+
+The QW allows users to track the different changes in design and development requirements, outputs, verification and validations. These different stages are linked together using github or gitlab as part of the normal development process. QW also will ensure that versioning of items are updated if their contents have changed, and notify when manual verification should be rerun due to changes in requirements or outputs.
 
 # Setup
 
 ## Installation
 
-<<<<<<< HEAD
-The `qw` tool requires python 3.9 or greater, if your project is in python then we suggest adding it to the developer requirements. Otherwise may want
-to create a virtual environment for your python, one option is the [venv](https://docs.python.org/3.9/library/venv.html) module.
-=======
 The `qw` tool requires python 3.9 or greater, if your project is in python then we suggest adding it to the developer requirements. Otherwise you may want to create a virtual environment for your python, one option is the [venv](https://docs.python.org/3.9/library/venv.html) module.
->>>>>>> 92defab6
 
 For Unix:
 
@@ -58,12 +48,7 @@
 > INFO: Please commit the files after you have finished your setup
 > INFO: Rulesets and branch protection added for branches matching "main" to "stefpiatek/dummy-medical-software"
 
-<<<<<<< HEAD
-If you have a different development flow than using the default branch, then edit the `qw` ruleset for the repository, adding extra branches to the
-ruleset (e.g. `develop`)
-=======
 If you have a different development flow than pull requests into main/master then edit the `qw` ruleset for the repository, adding extra branches to the ruleset (e.g. `develop`)
->>>>>>> 92defab6
 
 <!--
   - [name=Stef] or do we just define what workflow they have to use? Could also give a comma separated list of branch names in the --git-service option?
@@ -197,12 +182,8 @@
 - Create a pull request from github and follow the instructions on the template
   ![](https://hackmd.io/_uploads/BkYpd7ikp.png)
   - If the `qw-ignore` tag is added, then this PR does is not related to the medical device aspect of the software
-<<<<<<< HEAD
-- In this example, the pull request contains the design outputs and design verification. These can be added seperately, where the design verification
+- In this example, the pull request contains the design outputs and design verification. These can be added separately, where the design verification
   would also be linked to the requirement.
-=======
-- In this example, the pull request contains the design outputs and design verification. These can be added separately, where the design verification would also be linked to the design input.
->>>>>>> 92defab6
   ![](https://hackmd.io/_uploads/ryp39Xj1a.png)
 - QW will check that the chain of design items are able to be processed and fully signed off,
   when this is successful the github action will pass
